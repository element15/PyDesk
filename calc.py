--- conflicted
+++ resolved
@@ -1,10 +1,6 @@
 #!/usr/local/bin/python3 -i
 
-<<<<<<< HEAD
-script_version = "16-808b"
-=======
-script_version = "16-808a"
->>>>>>> c48756d2
+script_version = "16-808c"
 # calc.py
 #
 # Loads a list set of functions and variables for everyday calculator
@@ -86,16 +82,10 @@
 G = 6.673e-11 # Gravitational constant (N*m^2/kg**2)
 # Electromagnetism
 ele = 1.602e-19 # Elementary charge (C)
-<<<<<<< HEAD
-e0 = 8.854e-12 # Permittivity of a vacuum (F*m^-1)
 mu0 = math.pi / 2.5e+6 # Permiability of a vacuum (N/A^2)
-ke = 8.988e9 # Coulomb constant (N*m^2*C^-2)
-c = 2.998e8 # Speed of light in a vacuum (m*s^-1)
-=======
 e0 = 8.854e-12 # Permittivity of a vacuum (F/m)
 ke = 8.988e9 # Coulomb constant (N*m**2/C**2)
 c = 2.998e8 # Speed of light in a vacuum (m/s)
->>>>>>> c48756d2
 # Quantum Physics
 h = 6.626e-34 # Planck constant (J*s)
 hbar = 1.054e-34 # h-bar constant (J*s)
@@ -157,11 +147,8 @@
 def exp(x): return math.exp(x)
 def sqrt(x): return math.sqrt(x)
 def nrt(x, y): return math.pow(x, 1/y)
-<<<<<<< HEAD
 def rec(x): return 1/x
 def abs(x): return math.fabs(x)
-=======
->>>>>>> c48756d2
 def fact(x): return math.factorial(x)
 def gamma(x): return math.gamma(x)
 def hypot(x): return math.hypot(x)
@@ -203,20 +190,6 @@
 def datanh(x): return deg(atanh(x))
 # Convert SI prefixes to base unit
 def exp10(x, n): return x * 10**n
-<<<<<<< HEAD
-def Y(x): return exp10(x, 24)
-def Z(x): return exp10(x, 21)
-def E(x): return exp10(x, 18)
-def P(x): return exp10(x, 15)
-def T(x): return exp10(x, 12)
-def G(x): return exp10(x, 9)
-def M(x): return exp10(x, 6)
-def k(x): return exp10(x, 3)
-def centi(x): return exp10(x, -2)
-def m(x): return exp10(x, -3)
-def mu(x): return exp10(x, -6)
-def n(x): return exp10(x, -9)
-=======
 def yotta(x): return exp10(x, 24)
 def zetta(x): return exp10(x, 21)
 def exa(x): return exp10(x, 18)
@@ -229,7 +202,6 @@
 def milli(x): return exp10(x, -3)
 def micro(x): return exp10(x, -6)
 def nano(x): return exp10(x, -9)
->>>>>>> c48756d2
 def angstrom(x): return exp10(x, -10)
 def pico(x): return exp10(x, -12)
 def femto(x): return exp10(x, -15)
