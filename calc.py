--- conflicted
+++ resolved
@@ -1,10 +1,6 @@
 #!/usr/local/bin/python3 -i
 
-<<<<<<< HEAD
-script_version = "15-225b"
-=======
 script_version = "15-317a"
->>>>>>> 2428960e
 # calc.py
 # 
 # Loads a list set of functions and variables for everyday calculator
